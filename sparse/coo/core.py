--- conflicted
+++ resolved
@@ -1729,25 +1729,15 @@
     def resize(self, *args, refcheck=True):
         """
         This method changes the shape and size of an array in-place.
-<<<<<<< HEAD
-=======
-
->>>>>>> 939f3ff1
         Parameters
         ----------
         args : tuple, or series of integers
             The desired shape of the output array.
-<<<<<<< HEAD
+
         See Also
         --------
         numpy.ndarray.resize : The equivalent Numpy function.
-=======
-
-        See Also
-        --------
-        numpy.ndarray.resize : The equivalent Numpy function.
-
->>>>>>> 939f3ff1
+
         """
         if len(args) == 1 and isinstance(args[0], tuple):
             shape = args[0]
