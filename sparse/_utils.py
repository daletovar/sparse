import functools
from collections.abc import Iterable
from numbers import Integral
from functools import reduce

import operator
import numpy as np


def assert_eq(x, y, check_nnz=True, compare_dtype=True, **kwargs):
    from ._coo import COO

    assert x.shape == y.shape

    if compare_dtype:
        assert x.dtype == y.dtype

    check_equal = (
        np.array_equal
        if np.issubdtype(x.dtype, np.integer) and np.issubdtype(y.dtype, np.integer)
        else functools.partial(np.allclose, equal_nan=True)
    )

    if isinstance(x, COO):
        assert is_canonical(x)
    if isinstance(y, COO):
        assert is_canonical(y)

    if isinstance(x, COO) and isinstance(y, COO) and check_nnz:
        assert np.array_equal(x.coords, y.coords)
        assert check_equal(x.data, y.data, **kwargs)
        assert x.fill_value == y.fill_value
        return

    if hasattr(x, "todense"):
        xx = x.todense()
        if check_nnz:
            assert_nnz(x, xx)
    else:
        xx = x
    if hasattr(y, "todense"):
        yy = y.todense()
        if check_nnz:
            assert_nnz(y, yy)
    else:
        yy = y
    assert check_equal(xx, yy, **kwargs)


def assert_nnz(s, x):
    fill_value = s.fill_value if hasattr(s, "fill_value") else _zero_of_dtype(s.dtype)
    assert np.sum(~equivalent(x, fill_value)) == s.nnz


def is_canonical(x):
    return not x.shape or (
        (np.diff(x.linear_loc()) > 0).all()
        and not equivalent(x.data, x.fill_value).any()
    )


def _zero_of_dtype(dtype):
    """
    Creates a ()-shaped 0-dimensional zero array of a given dtype.

    Parameters
    ----------
    dtype : numpy.dtype
        The dtype for the array.

    Returns
    -------
    np.ndarray
        The zero array.
    """
    return np.zeros((), dtype=dtype)[()]


def random(
    shape,
    density=0.01,
    random_state=None,
    data_rvs=None,
    format="coo",
    compressed_axes=None,
    fill_value=None,
):
    """ Generate a random sparse multidimensional array

    Parameters
    ----------
    shape: Tuple[int]
        Shape of the array
    density: float, optional
        Density of the generated array.
    random_state : Union[numpy.random.RandomState, int], optional
        Random number generator or random seed. If not given, the
        singleton numpy.random will be used. This random state will be used
        for sampling the sparsity structure, but not necessarily for sampling
        the values of the structurally nonzero entries of the matrix.
    data_rvs : Callable
        Data generation callback. Must accept one single parameter: number of
        :code:`nnz` elements, and return one single NumPy array of exactly
        that length.
    format : str
        The format to return the output array in.
    fill_value : scalar
        The fill value of the output array.

    Returns
    -------
    SparseArray
        The generated random matrix.

    See Also
    --------
    :obj:`scipy.sparse.rand`
        Equivalent Scipy function.
    :obj:`numpy.random.rand`
        Similar Numpy function.

    Examples
    --------

    >>> from sparse import random
    >>> from scipy import stats
    >>> rvs = lambda x: stats.poisson(25, loc=10).rvs(x, random_state=np.random.RandomState(1))
    >>> s = random((2, 3, 4), density=0.25, random_state=np.random.RandomState(1), data_rvs=rvs)
    >>> s.todense()  # doctest: +NORMALIZE_WHITESPACE
    array([[[ 0,  0,  0,  0],
            [ 0, 34,  0,  0],
            [33, 34,  0, 29]],
    <BLANKLINE>
           [[30,  0,  0, 34],
            [ 0,  0,  0,  0],
            [ 0,  0,  0,  0]]])

    """
    # Copied, in large part, from scipy.sparse.random
    # See https://github.com/scipy/scipy/blob/master/LICENSE.txt
    from ._coo import COO

    elements = np.prod(shape, dtype=np.intp)

    nnz = int(elements * density)

    if format != "gcxs" and compressed_axes is not None:
        raise ValueError(
            "compressed_axes is not supported for {} format".format(format)
        )

    if random_state is None:
        random_state = np.random
    elif isinstance(random_state, Integral):
        random_state = np.random.RandomState(random_state)
    if data_rvs is None:
        data_rvs = random_state.rand

    # Use the algorithm from python's random.sample for k < mn/3.
    if elements < 3 * nnz:
        ind = random_state.choice(elements, size=nnz, replace=False)
    else:
        ind = np.empty(nnz, dtype=np.min_scalar_type(elements - 1))
        selected = set()
        for i in range(nnz):
            j = random_state.randint(elements)
            while j in selected:
                j = random_state.randint(elements)
            selected.add(j)
            ind[i] = j

    data = data_rvs(nnz)

    ar = COO(ind[None, :], data, shape=elements, fill_value=fill_value).reshape(shape)

    return ar.asformat(format, compressed_axes=compressed_axes)


def isscalar(x):
    from ._sparse_array import SparseArray

    return not isinstance(x, SparseArray) and np.isscalar(x)


def random_value_array(value, fraction):
    def replace_values(n):
        i = int(n * fraction)

        ar = np.empty((n,), dtype=np.float_)
        ar[:i] = value
        ar[i:] = np.random.rand(n - i)
        return ar

    return replace_values


def normalize_axis(axis, ndim):
    """
    Normalize negative axis indices to their positive counterpart for a given
    number of dimensions.

    Parameters
    ----------
    axis : Union[int, Iterable[int], None]
        The axis indices.
    ndim : int
        Number of dimensions to normalize axis indices against.

    Returns
    -------
    axis
        The normalized axis indices.
    """
    if axis is None:
        return None

    if isinstance(axis, Integral):
        axis = int(axis)
        if axis < 0:
            axis += ndim

        if axis >= ndim or axis < 0:
            raise ValueError("Invalid axis index %d for ndim=%d" % (axis, ndim))

        return axis

    if isinstance(axis, Iterable):
        if not all(isinstance(a, Integral) for a in axis):
            raise ValueError("axis %s not understood" % axis)

        return tuple(normalize_axis(a, ndim) for a in axis)

    raise ValueError("axis %s not understood" % axis)


def equivalent(x, y):
    """
    Checks the equivalence of two scalars or arrays with broadcasting. Assumes
    a consistent dtype.

    Parameters
    ----------
    x : scalar or numpy.ndarray
    y : scalar or numpy.ndarray

    Returns
    -------
    equivalent : scalar or numpy.ndarray
        The element-wise comparison of where two arrays are equivalent.

    Examples
    --------
    >>> equivalent(1, 1)
    True
    >>> equivalent(np.nan, np.nan + 1)
    True
    >>> equivalent(1, 2)
    False
    >>> equivalent(np.inf, np.inf)
    True
    >>> equivalent(np.PZERO, np.NZERO)
    True
    """
    x = np.asarray(x)
    y = np.asarray(y)
    # Can't contain NaNs
    if any(np.issubdtype(x.dtype, t) for t in [np.integer, np.bool_, np.character]):
        return x == y

    # Can contain NaNs
    # FIXME: Complex floats and np.void with multiple values can't be compared properly.
    # lgtm [py/comparison-of-identical-expressions]
    return (x == y) | ((x != x) & (y != y))


# copied from zarr
# See https://github.com/zarr-developers/zarr-python/blob/master/zarr/util.py
def human_readable_size(size):
    if size < 2 ** 10:
        return "%s" % size
    elif size < 2 ** 20:
        return "%.1fK" % (size / float(2 ** 10))
    elif size < 2 ** 30:
        return "%.1fM" % (size / float(2 ** 20))
    elif size < 2 ** 40:
        return "%.1fG" % (size / float(2 ** 30))
    elif size < 2 ** 50:
        return "%.1fT" % (size / float(2 ** 40))
    else:
        return "%.1fP" % (size / float(2 ** 50))


def html_table(arr):
    table = "<table>"
    table += "<tbody>"
<<<<<<< HEAD
    headings = ["Format", "Data Type", "Shape", "nnz", "Density", "Read-only", "Size"]
    info = [
        arr.format,
=======
    headings = ["Format", "Data Type", "Shape", "nnz", "Density", "Read-only"]
    info = [
        type(arr).__name__.lower(),
>>>>>>> d9ed64d1
        str(arr.dtype),
        str(arr.shape),
        str(arr.nnz),
        str(arr.nnz / arr.size),
    ]

    # read-only
<<<<<<< HEAD
    if arr.format == "dok":
        info.append(str(False))
    else:
        info.append(str(True))

    if arr.nbytes > 2 ** 10:
        info.append("%s (%s)" % (arr.nbytes, human_readable_size(arr.nbytes)))
    else:
        info.append(str(arr.nbytes))

    headings.append("Storage ratio")
    info.append(
        "%.1f"
        % (arr.nbytes / (reduce(operator.mul, arr.shape, 1) * arr.dtype.itemsize))
    )

    # compressed_axes
    if arr.format == "gcxs":
=======
    info.append(str(hasattr(arr, "__setitem__")))

    if hasattr(arr, "nbytes"):
        headings.append("Size")
        info.append(human_readable_size(arr.nbytes))
        headings.append("Storage ratio")
        info.append(
            "%.1f"
            % (arr.nbytes / (reduce(operator.mul, arr.shape, 1) * arr.dtype.itemsize))
        )

    # compressed_axes
    if type(arr).__name__ == "GCXS":
>>>>>>> d9ed64d1
        headings.append("Compressed Axes")
        info.append(str(arr.compressed_axes))

    for h, i in zip(headings, info):
        table += (
            "<tr>"
            '<th style="text-align: left">%s</th>'
            '<td style="text-align: left">%s</td>'
            "</tr>" % (h, i)
        )
    table += "</tbody>"
    table += "</table>"
    return table


def check_zero_fill_value(*args):
    """
    Checks if all the arguments have zero fill-values.

    Parameters
    ----------
    args : Iterable[SparseArray]

    Raises
    ------
    ValueError
        If all arguments don't have zero fill-values.

    Examples
    --------
    >>> import sparse
    >>> s1 = sparse.random((10,), density=0.5)
    >>> s2 = sparse.random((10,), density=0.5, fill_value=0.5)
    >>> check_zero_fill_value(s1)
    >>> check_zero_fill_value(s2)
    Traceback (most recent call last):
        ...
    ValueError: This operation requires zero fill values, but argument 0 had a fill value of 0.5.
    >>> check_zero_fill_value(s1, s2)
    Traceback (most recent call last):
        ...
    ValueError: This operation requires zero fill values, but argument 1 had a fill value of 0.5.
    """
    for i, arg in enumerate(args):
        if hasattr(arg, "fill_value") and not equivalent(
            arg.fill_value, _zero_of_dtype(arg.dtype)
        ):
            raise ValueError(
                "This operation requires zero fill values, "
                "but argument {:d} had a fill value of {!s}.".format(i, arg.fill_value)
            )


def check_consistent_fill_value(arrays):
    """
    Checks if all the arguments have consistent fill-values.

    Parameters
    ----------
    args : Iterable[SparseArray]

    Raises
    ------
    ValueError
        If all elements of :code:`arrays` don't have the same fill-value.

    Examples
    --------
    >>> import sparse
    >>> s1 = sparse.random((10,), density=0.5, fill_value=0.1)
    >>> s2 = sparse.random((10,), density=0.5, fill_value=0.5)
    >>> check_consistent_fill_value([s1, s1])
    >>> check_consistent_fill_value([s1, s2])  # doctest: +NORMALIZE_WHITESPACE
    Traceback (most recent call last):
        ...
    ValueError: This operation requires consistent fill-values, but argument 1 had a fill value of 0.5,\
        which is different from a fill_value of 0.1 in the first argument.
    """
    arrays = list(arrays)
    from ._sparse_array import SparseArray

    if not all(isinstance(s, SparseArray) for s in arrays):
        raise ValueError("All arrays must be instances of SparseArray.")
    if len(arrays) == 0:
        raise ValueError("At least one array required.")

    fv = arrays[0].fill_value

    for i, arg in enumerate(arrays):
        if not equivalent(fv, arg.fill_value):
            raise ValueError(
                "This operation requires consistent fill-values, "
                "but argument {:d} had a fill value of {!s}, which "
                "is different from a fill_value of {!s} in the first "
                "argument.".format(i, arg.fill_value, fv)
            )<|MERGE_RESOLUTION|>--- conflicted
+++ resolved
@@ -293,15 +293,9 @@
 def html_table(arr):
     table = "<table>"
     table += "<tbody>"
-<<<<<<< HEAD
-    headings = ["Format", "Data Type", "Shape", "nnz", "Density", "Read-only", "Size"]
-    info = [
-        arr.format,
-=======
     headings = ["Format", "Data Type", "Shape", "nnz", "Density", "Read-only"]
     info = [
         type(arr).__name__.lower(),
->>>>>>> d9ed64d1
         str(arr.dtype),
         str(arr.shape),
         str(arr.nnz),
@@ -309,26 +303,6 @@
     ]
 
     # read-only
-<<<<<<< HEAD
-    if arr.format == "dok":
-        info.append(str(False))
-    else:
-        info.append(str(True))
-
-    if arr.nbytes > 2 ** 10:
-        info.append("%s (%s)" % (arr.nbytes, human_readable_size(arr.nbytes)))
-    else:
-        info.append(str(arr.nbytes))
-
-    headings.append("Storage ratio")
-    info.append(
-        "%.1f"
-        % (arr.nbytes / (reduce(operator.mul, arr.shape, 1) * arr.dtype.itemsize))
-    )
-
-    # compressed_axes
-    if arr.format == "gcxs":
-=======
     info.append(str(hasattr(arr, "__setitem__")))
 
     if hasattr(arr, "nbytes"):
@@ -342,7 +316,6 @@
 
     # compressed_axes
     if type(arr).__name__ == "GCXS":
->>>>>>> d9ed64d1
         headings.append("Compressed Axes")
         info.append(str(arr.compressed_axes))
 
