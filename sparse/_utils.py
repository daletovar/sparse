--- conflicted
+++ resolved
@@ -144,11 +144,7 @@
 
     nnz = int(elements * density)
 
-<<<<<<< HEAD
     if format != 'gcxs' and compressed_axes is not None:
-=======
-    if format != "gxcs" and compressed_axes is not None:
->>>>>>> 2eda2dcd
         raise ValueError(
             "compressed_axes is not supported for {} format".format(format)
         )
